import React, { Component } from 'react';
import PropTypes from 'prop-types';
import Slide from '@material-ui/core/Slide';
import SnackbarContext from './SnackbarContext';
import { MESSAGES, defaultIconVariant, originKeyExtractor, allClasses } from './utils/constants';
import SnackbarItem from './SnackbarItem';
import SnackbarContainer from './SnackbarContainer';
import warning from './utils/warning';


/**
 * Omit SnackbarContainer class keys that are not needed for SnakcbarItem
 */
const getClasses = classes => (
    Object.keys(classes).filter(key => !allClasses.container[key]).reduce((obj, key) => ({
        ...obj,
        [key]: classes[key],
    }), {})
);

class SnackbarProvider extends Component {
    constructor(props) {
        super(props);
        this.state = {
            snacks: [],
            contextValue: {
                enqueueSnackbar: this.enqueueSnackbar,
                closeSnackbar: this.closeSnackbar,
            },
        };
    }

    queue = [];

    componentWillUnmount = () => {
        this.queue = [];
    }

    /**
     * Adds a new snackbar to the queue to be presented.
     * @param {string} message - text of the notification
     * @param {object} options - additional options for the snackbar we want to enqueue.
     * We can pass Material-ui Snackbar props for individual customisation.
     * @param {string} options.key
     * @param {string} options.variant - type of the snackbar. default value is 'default'.
     * can be: (default, success, error, warning, info)
     * @param {bool} options.persist
     * @param {bool} options.preventDuplicate
     * @returns generated or user defined key referencing the new snackbar or null
     */
    enqueueSnackbar = (message, { key, preventDuplicate, ...options } = {}) => {
<<<<<<< HEAD
        if (preventDuplicate || this.props.preventDuplicate) {
            const inQueue = this.queue.findIndex(item => key ? item.key === key : item.message === message) > -1;
            const inView = this.state.snacks.findIndex(item => key ? item.key === key : item.message === message) > -1;
=======
        if ((preventDuplicate === undefined && this.props.preventDuplicate) || preventDuplicate) {
            const inQueue = this.queue.findIndex(item => item.message === message) > -1;
            const inView = this.state.snacks.findIndex(item => item.message === message) > -1;
>>>>>>> f10c0756
            if (inQueue || inView) {
                return null;
            }
        }

        const id = (key || key === 0) ? key : new Date().getTime() + Math.random();
        const snack = {
            key: id,
            ...options,
            open: true,
            message,
            anchorOrigin: options.anchorOrigin || this.props.anchorOrigin,
        };

        if (options.persist) {
            snack.autoHideDuration = undefined;
        }

        this.queue.push(snack);
        this.handleDisplaySnack();

        return id;
    };

    /**
     * Display snack if there's space for it. Otherwise, immediately begin dismissing the
     * oldest message to start showing the new one.
     */
    handleDisplaySnack = () => {
        const { maxSnack } = this.props;
        const { snacks } = this.state;
        if (snacks.length >= maxSnack) {
            return this.handleDismissOldest();
        }
        return this.processQueue();
    };

    /**
     * Display items (notifications) in the queue if there's space for them.
     */
    processQueue = () => {
        if (this.queue.length > 0) {
            const newOne = this.queue.shift();
            this.setState(({ snacks }) => ({
                snacks: [...snacks, newOne],
            }));
        }
    };

    /**
     * Hide oldest snackbar on the screen because there exists a new one which we have to display.
     * (ignoring the one with 'persist' flag. i.e. explicitly told by user not to get dismissed).
     */
    handleDismissOldest = () => {
        let popped = false;
        let ignore = false;

        const persistentCount = this.state.snacks.reduce((acc, current) => (
            acc + (current.open && current.persist ? 1 : 0)
        ), 0);

        if (persistentCount === this.props.maxSnack) {
            warning(MESSAGES.NO_PERSIST_ALL);
            ignore = true;
        }

        this.setState(({ snacks }) => ({
            snacks: snacks
                .filter(item => item.open === true)
                .map((item) => {
                    if (!popped && (!item.persist || ignore)) {
                        popped = true;
                        if (item.onClose) item.onClose(null, 'maxsnack', item.key);
                        if (this.props.onClose) this.props.onClose(null, 'maxsnack', item.key);

                        return {
                            ...item,
                            open: false,
                        };
                    }

                    return {
                        ...item,
                    };
                }),
        }));
    };

    /**
     * Hide a snackbar after its timeout.
     * @param {object} event - The event source of the callback
     * @param {string} reason - can be timeout or clickaway
     * @param {number} key - id of the snackbar we want to hide
     */
    handleCloseSnack = (event, reason, key) => {
        if (this.props.onClose) {
            this.props.onClose(event, reason, key);
        }

        if (reason === 'clickaway') return;

        this.setState(({ snacks }) => ({
            snacks: snacks.map(item => (
                (!key || item.key === key) ? { ...item, open: false } : { ...item }
            )),
        }));
    };

    /**
     * Close snackbar with the given key
     * @param {number} key - id of the snackbar we want to hide
     */
    closeSnackbar = (key) => {
        this.handleCloseSnack(null, null, key);
    }

    /**
     * When we set open attribute of a snackbar to false (i.e. after we hide a snackbar),
     * it leaves the screen and immediately after leaving animation is done, this method
     * gets called. We remove the hidden snackbar from state and then display notifications
     * waiting in the queue (if any).
     * @param {number} key - id of the snackbar we want to remove
     * @param {object} event - The event source of the callback
     */
    handleExitedSnack = (event, key) => {
        this.setState(({ snacks }) => ({
            snacks: snacks.filter(item => item.key !== key),
        }), this.handleDisplaySnack);

        if (this.props.onExited) this.props.onExited(event, key);
    };

    render() {
        const { classes, children, maxSnack, dense, ...props } = this.props;
        const { contextValue } = this.state;

        const categ = this.state.snacks.reduce((acc, current) => {
            const category = originKeyExtractor(current.anchorOrigin);
            const existingOfCategory = acc[category] || [];
            return {
                ...acc,
                [category]: [...existingOfCategory, current],
            };
        }, {});

        const iconVariant = Object.assign({ ...defaultIconVariant }, { ...this.props.iconVariant });

        return (
            <SnackbarContext.Provider value={contextValue}>
                {children}
                {Object.entries(categ).map(([origin, snacks]) => (
                    <SnackbarContainer
                        key={origin}
                        dense={dense}
                        anchorOrigin={snacks[0].anchorOrigin}
                        className={classes[`containerAnchorOrigin${origin}`]}
                    >
                        {snacks.map(snack => (
                            <SnackbarItem
                                {...props}
                                key={snack.key}
                                dense={dense}
                                snack={snack}
                                iconVariant={iconVariant}
                                classes={getClasses(classes)}
                                onClose={this.handleCloseSnack}
                                onExited={this.handleExitedSnack}
                            />
                        ))}
                    </SnackbarContainer>
                ))}
            </SnackbarContext.Provider>
        );
    }
}

SnackbarProvider.propTypes = {
    /**
     * Most of the time, this is your App. every component from this point onward
     * will be able to show snackbars.
     */
    children: PropTypes.node.isRequired,
    /**
     * Override or extend the styles applied to the container component or Snackbars.
     */
    classes: PropTypes.object,
    /**
     * Maximum snackbars that can be stacked on top of one another.
     */
    maxSnack: PropTypes.number,
    /**
     * Denser margins for snackbars. Recommended to be used on mobile devices
     */
    dense: PropTypes.bool,
    /**
     * Ignores displaying multiple snackbars with the same `message`
     */
    preventDuplicate: PropTypes.bool,
    /**
     * Hides iconVariant if set to `true`.
     */
    hideIconVariant: PropTypes.bool,
    /**
     * Little icon that is displayed at left corner of a snackbar.
     */
    iconVariant: PropTypes.shape({
        /**
         * Icon displayed when variant of a snackbar is set to `success`.
         */
        success: PropTypes.any,
        /**
         * Icon displayed when variant of a snackbar is set to `warning`.
         */
        warning: PropTypes.any,
        /**
         * Icon displayed when variant of a snackbar is set to `error`.
         */
        error: PropTypes.any,
        /**
         * Icon displayed when variant of a snackbar is set to `info`.
         */
        info: PropTypes.any,
    }),
    /**
     * Callback used for getting action(s). actions are mostly buttons displayed in Snackbar.
     * @param {string|number} key key of a snackbar
     */
    action: PropTypes.oneOfType([PropTypes.func, PropTypes.object]),
    /**
     * Replace the snackbar. Callback used for displaying entirely customized snackbar.
     * @param {string|number} key key of a snackbar
     */
    content: PropTypes.oneOfType([PropTypes.func, PropTypes.object]),
    /**
     * The anchor of the `Snackbar`.
     */
    anchorOrigin: PropTypes.shape({
        horizontal: PropTypes.oneOf(['left', 'center', 'right']).isRequired,
        vertical: PropTypes.oneOf(['top', 'bottom']).isRequired,
    }),
    /**
     * The number of milliseconds to wait before automatically calling the
     * `onClose` function. `onClose` should then set the state of the `open`
     * prop to hide the Snackbar. This behavior is disabled by default with
     * the `null` value.
     */
    autoHideDuration: PropTypes.number,
    /**
     * If `true`, the `autoHideDuration` timer will expire even if the window is not focused.
     */
    disableWindowBlurListener: PropTypes.bool,
    /**
     * Callback fired when the component requests to be closed.
     * The `reason` parameter can optionally be used to control the response to `onClose`,
     * for example ignoring `clickaway`.
     *
     * @param {object} event The event source of the callback
     * @param {string} reason Can be:`"timeout"` (`autoHideDuration` expired) or: `"clickaway"`
     *  or: `"maxsnack"` (snackbar is closed because `maxSnack` has reached.)
     * @param {string|number} key key of a Snackbar
     */
    onClose: PropTypes.func,
    /**
     * Callback fired before the transition is entering.
     */
    onEnter: PropTypes.func,
    /**
     * Callback fired when the transition has entered.
     */
    onEntered: PropTypes.func,
    /**
     * Callback fired when the transition is entering.
     */
    onEntering: PropTypes.func,
    /**
     * Callback fired before the transition is exiting.
     */
    onExit: PropTypes.func,
    /**
     * Callback fired when the transition has exited.
     */
    onExited: PropTypes.func,
    /**
     * Callback fired when the transition is exiting.
     */
    onExiting: PropTypes.func,
    /**
     * The number of milliseconds to wait before dismissing after user interaction.
     * If `autoHideDuration` property isn't specified, it does nothing.
     * If `autoHideDuration` property is specified but `resumeHideDuration` isn't,
     * we default to `autoHideDuration / 2` ms.
     */
    resumeHideDuration: PropTypes.number,
    /**
     * The component used for the transition.
     */
    TransitionComponent: PropTypes.elementType,
    /**
     * The duration for the transition, in milliseconds.
     * You may specify a single timeout for all transitions, or individually with an object.
     */
    transitionDuration: PropTypes.oneOfType([
        PropTypes.number,
        PropTypes.shape({ enter: PropTypes.number, exit: PropTypes.number }),
    ]),
};

SnackbarProvider.defaultProps = {
    maxSnack: 3,
    dense: false,
    preventDuplicate: false,
    hideIconVariant: false,
    classes: {},
    iconVariant: {},
    anchorOrigin: {
        vertical: 'bottom',
        horizontal: 'left',
    },
    autoHideDuration: 5000,
    TransitionComponent: Slide,
};

export default SnackbarProvider;<|MERGE_RESOLUTION|>--- conflicted
+++ resolved
@@ -49,15 +49,9 @@
      * @returns generated or user defined key referencing the new snackbar or null
      */
     enqueueSnackbar = (message, { key, preventDuplicate, ...options } = {}) => {
-<<<<<<< HEAD
-        if (preventDuplicate || this.props.preventDuplicate) {
+        if ((preventDuplicate === undefined && this.props.preventDuplicate) || preventDuplicate) {
             const inQueue = this.queue.findIndex(item => key ? item.key === key : item.message === message) > -1;
             const inView = this.state.snacks.findIndex(item => key ? item.key === key : item.message === message) > -1;
-=======
-        if ((preventDuplicate === undefined && this.props.preventDuplicate) || preventDuplicate) {
-            const inQueue = this.queue.findIndex(item => item.message === message) > -1;
-            const inView = this.state.snacks.findIndex(item => item.message === message) > -1;
->>>>>>> f10c0756
             if (inQueue || inView) {
                 return null;
             }
