--- conflicted
+++ resolved
@@ -44,21 +44,6 @@
      * @returns generated or user defined key referencing the new snackbar or null
      */
     enqueueSnackbar = (message, { key, preventDuplicate, ...options } = {}) => {
-<<<<<<< HEAD
-=======
-        if ((preventDuplicate === undefined && this.props.preventDuplicate) || preventDuplicate) {
-            const compareFunction = item => (
-                (key || key === 0) ? item.key === key : item.message === message
-            );
-
-            const inQueue = this.queue.findIndex(compareFunction) > -1;
-            const inView = this.state.snacks.findIndex(compareFunction) > -1;
-            if (inQueue || inView) {
-                return null;
-            }
-        }
-
->>>>>>> 6c2c138b
         const id = (key || key === 0) ? key : new Date().getTime() + Math.random();
         const snack = {
             key: id,
@@ -75,13 +60,18 @@
         }
 
         this.setState((state, props) => {
-            if (preventDuplicate || props.preventDuplicate) {
-                const inQueue = state.queue.findIndex(item => item.message === message) > -1;
-                const inView = state.snacks.findIndex(item => item.message === message) > -1;
+            if ((preventDuplicate === undefined && this.props.preventDuplicate) || preventDuplicate) {
+                const compareFunction = item => (
+                    (key || key === 0) ? item.key === key : item.message === message
+                );
+    
+                const inQueue = this.queue.findIndex(compareFunction) > -1;
+                const inView = this.state.snacks.findIndex(compareFunction) > -1;
                 if (inQueue || inView) {
-                    return state;
+                    return null;
                 }
             }
+
             return this.handleDisplaySnack({
                 ...state,
                 queue: [...state.queue, snack]
